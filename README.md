--- conflicted
+++ resolved
@@ -238,30 +238,18 @@
 console.log("\nMockBlocklockReceiver deployed at: ", address(mockBlocklockReceiver));
 ```
 
-<<<<<<< HEAD
-
 To view a full example, please check the following links:
 - Example solidity contract for creating conditional encryption requests and receiving decryption keys via callbacks - [MockBlocklockReceiver.sol](./src/mocks/MockBlocklockReceiver.sol) 
 - Example off-chain [data encoding and encryption](https://github.com/randa-mu/blocklock-js?tab=readme-ov-file#example-encrypting-a-uint256-4-eth-for-decryption-2-blocks-later).
-=======
-To view a full example, please visit the following links:
-- The example of [MockBlocklockReceiver.sol](./src/mocks/MockBlocklockReceiver.sol) 
-- The example of off-chain [data encoding and encryption](https://github.com/randa-mu/blocklock-js?tab=readme-ov-file#example-encrypting-a-uint256-4-eth-for-decryption-2-blocks-later).
->>>>>>> 43ccaace
+
 
 
 #### How It Works
 
-<<<<<<< HEAD
 * Encryption: Use the off-chain TypeScript library ([blocklock-js](https://github.com/randa-mu/blocklock-js)) to generate the encrypted data (`TypesLib.Ciphertext`) with a threshold network public key. The following solidity types are supported by the TypeScript library - uint256, int256, address, string, bool, bytes32, bytes, uint256[], address[], and struct. An example can be found in the [blocklock-js](https://github.com/randa-mu/blocklock-js?tab=readme-ov-file#example-encrypting-a-uint256-4-eth-for-decryption-2-blocks-later) library.
 * Conditional Encryption Request: Call the appropriate `requestBlocklock` function (depending on the request funding route as described above) with the callbackGasLimit, condition for decryption, and the encrypted data or Ciphertext.
 * Decryption: After the specified condition has been met, a callback to your `receiveBlocklock` logic is triggered with the decryption key which can be used unlock the data in your smart contract.
-=======
-* Encryption: Use the off-chain TypeScript library ([blocklock-js](https://github.com/randa-mu/blocklock-js)) to generate the encrypted data (`TypesLib.Ciphertext`) with a threshold network public key. The following solidity types are supported by the TypeScript library - uint256, int256, address, string, bool, bytes32, bytes, uint256[], address[], and struct. Please see the example in the [blocklock-js](https://github.com/randa-mu/blocklock-js?tab=readme-ov-file#example-encrypting-a-uint256-4-eth-for-decryption-2-blocks-later) library.
-* Timelock Request: Create a timelock encryption request on-chain, either via the direct funding or subscription funding route as described above passing the callbackGaslimit, condition for decryption and Ciphertext as inputs.
-* Decryption: Once the specified condition has been evaluated and met, a callback to your `receiveBlocklock` logic is triggered with the decryption key to unlock the data.
-
->>>>>>> 43ccaace
+
 
 ## 📜 Licensing
 
