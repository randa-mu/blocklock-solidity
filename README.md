## @randamu/blocklock-solidity

This repository contains the Solidity-based smart contracts library that facilitates Randamu's on-chain timelock encryption and decryption.

By leveraging this library, developers can implement time-based data unlocking mechanisms securely in their smart contracts.

This library is designed with modularity and simplicity in mind, allowing developers to extend and integrate it into their existing projects easily.

### Features
* Timelock Encryption: Encrypt data that can only be decrypted after a specified block number.
* Decryption Callback: Implement custom logic that gets triggered when the decryption key is received, i.e., decryption of the Ciphertext.
* Abstract Interface: Extend and implement the library to suit your specific needs.

<<<<<<< HEAD


### Smart Contract Addresses

| Contract        | Address | Network          |
|-----------------|---------|------------------|
| BlocklockSender Proxy | 0xc45580aE3e062aa154CA205A2B5f930194084C6A   | Filecoin Testnet |
| BlocklockSender Implementation | 0x8BBd8e486918160A082F6ae019233692553F645b   | Filecoin Testnet |
| DecryptionSender Proxy | 0xd78A7fBAdA3ba77EC5357Aabd4b66C6822cD3c6f   | Filecoin Testnet |
| DecryptionSender Implementation | 0xb92eB4524047ADa37D364b408e7CB061ceece409   | Filecoin Testnet |


### Using the Solidity Interfaces
=======
### Using the Solidity Interfaces
>>>>>>> d2857316

To use this library in your project, import the required files into your contract and use the proxy contract address for BlocklockSender in the constructor as the blocklockContract parameter:

```solidity
// Import the Types library for managing ciphertexts
import {TypesLib} from "../libraries/TypesLib.sol";
// Import the AbstractBlocklockReceiver for handling timelock decryption callbacks
import {AbstractBlocklockReceiver} from "../AbstractBlocklockReceiver.sol";
```

#### Example Usage

```solidity
// SPDX-License-Identifier: MIT
pragma solidity 0.8.24;

import {TypesLib} from "../libraries/TypesLib.sol";
import {AbstractBlocklockReceiver} from "../AbstractBlocklockReceiver.sol";

contract MockBlocklockReceiver is AbstractBlocklockReceiver {
    uint256 public requestId;
    TypesLib.Ciphertext public encryptedValue;
    uint256 public plainTextValue;

    constructor(address blocklockContract) AbstractBlocklockReceiver(blocklockContract) {}

    function createTimelockRequest(uint256 decryptionBlockNumber, TypesLib.Ciphertext calldata encryptedData)
        external
        returns (uint256)
    {
        // Create timelock request
        requestId = blocklock.requestBlocklock(decryptionBlockNumber, encryptedData);
        // Store the Ciphertext
        encryptedValue = encryptedData;
        return requestId;
    }

    function receiveBlocklock(uint256 requestID, bytes calldata decryptionKey)
        external
        override
        onlyBlocklockContract
    {
        require(requestID == requestId, "Invalid request id");
        // Decrypt stored Ciphertext with the decryption key
        plainTextValue = abi.decode(blocklock.decrypt(encryptedValue, decryptionKey), (uint256));
    }
}
```

### How It Works

* Encryption: Use the off-chain TypeScript library to generate the encrypted data (`TypesLib.Ciphertext`) with a threshold network public key. The following solidity types are supported by the TypeScript library - uint256, int256, address, string, bool, bytes32, bytes, uint256 array, address array, and struct.
* Timelock Request: Call `blocklock.requestBlocklock` with the block number after which decryption is allowed and the encrypted data or Ciphertext.
* Decryption: Once the specified block number is reached, a callback to your `receiveBlocklock` logic is triggered with the decryption key to unlock the data.

### Licensing

This library is licensed under the MIT License which can be accessed [here](LICENSE).

### Contributing

Contributions are welcome! If you find a bug, have a feature request, or want to improve the code, feel free to open an issue or submit a pull request.

### Acknowledgments

Special thanks to the Filecoin Foundation for supporting the development of this library.<|MERGE_RESOLUTION|>--- conflicted
+++ resolved
@@ -11,7 +11,6 @@
 * Decryption Callback: Implement custom logic that gets triggered when the decryption key is received, i.e., decryption of the Ciphertext.
 * Abstract Interface: Extend and implement the library to suit your specific needs.
 
-<<<<<<< HEAD
 
 
 ### Smart Contract Addresses
@@ -25,9 +24,6 @@
 
 
 ### Using the Solidity Interfaces
-=======
-### Using the Solidity Interfaces
->>>>>>> d2857316
 
 To use this library in your project, import the required files into your contract and use the proxy contract address for BlocklockSender in the constructor as the blocklockContract parameter:
 
